--- conflicted
+++ resolved
@@ -1980,14 +1980,10 @@
 
                 Assert.Equal(
                     CoreStrings.ReferencedShadowKey(
-<<<<<<< HEAD
-                        "{'TempId'}",
-=======
                         typeof(Order).Name + "." + nameof(Order.Customer),
->>>>>>> 0aa3b822
                         typeof(Customer).Name + "." + nameof(Customer.Orders),
                         "{'AnotherCustomerId' : Guid}",
-                        "{'AnotherCustomerId' : Guid}"),
+                        "{'Id' : int}"),
                     Assert.Throws<InvalidOperationException>(() => modelBuilder.Validate()).Message);
             }
 
